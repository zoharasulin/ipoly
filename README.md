<<<<<<< HEAD
![](banner_transparent_background.png)

# ipoly
=======
![](logo/banner_transparent_background.png)
>>>>>>> d0f27d50

`ipoly` (polymorphic inputs) is a Python package aimed at making various data science tasks easier for users. With `ipoly`, data scientists can perform tasks such as web scraping, creating Machine Learning models (Tensorflow, scikit-learn and Transformers), visualising data, handling error exceptions, managing various file types, sending emails and notifications or generating PDF and LaTeX documents, all within Python. The package aims to provide a simple and intuitive interface for these tasks, making it easier for data scientists to focus on what really matters: the data.

### Installation

```shell
pip install ipoly
```

### Some features

- Easy handling of file types as inputs
- Creating Machine Learning models
- Web scraping
- Data visualisation
- Exception handling
- Generating PDF or LaTeX
- Sending emails and notifications

### Documentation

Further documentation can be found [here](https://ipoly.readthedocs.io/en/latest/source/ipoly.html).

### Requirements

`ipoly` requires Python 3.10 or higher. <br/>
List of package dependencies can be found [here](https://github.com/Danguilhen/ipoly/network/dependencies).

### Contributing

We would like to extend our thanks to the following contributors for helping to make `ipoly` better:

<p align="center" href="https://github.com/Danguilhen/ipoly/graphs/contributors">
  <img src="https://contrib.rocks/image?repo=Danguilhen/ipoly"/>
</p>

<<<<<<< HEAD
If you'd like to contribute to the development of ipoly, please see the [contributing guidelines](https://ipoly.readthedocs.io/en/latest/contributing.html).
=======
If you'd like to contribute to the development of `ipoly`, please see the [contributing guidelines](<https://ipoly.readthedocs.io/en/latest/contributing.html>).
>>>>>>> d0f27d50

### License

`ipoly` is licensed under the [MIT License](https://ipoly.readthedocs.io/en/latest/license.html).<|MERGE_RESOLUTION|>--- conflicted
+++ resolved
@@ -1,52 +1,46 @@
-<<<<<<< HEAD
-![](banner_transparent_background.png)
+# ipoly
 
-# ipoly
-=======
-![](logo/banner_transparent_background.png)
->>>>>>> d0f27d50
+## Introduction
 
-`ipoly` (polymorphic inputs) is a Python package aimed at making various data science tasks easier for users. With `ipoly`, data scientists can perform tasks such as web scraping, creating Machine Learning models (Tensorflow, scikit-learn and Transformers), visualising data, handling error exceptions, managing various file types, sending emails and notifications or generating PDF and LaTeX documents, all within Python. The package aims to provide a simple and intuitive interface for these tasks, making it easier for data scientists to focus on what really matters: the data.
+**ipoly** (Polymorphic inputs) is a Python package aimed at making various data science tasks easier for users. With ipoly, data scientists can perform tasks such as web scraping, creating models with Tensorflow, visualizing data, handling exceptions, managing various file types, and sending emails, notifications, and generating PDF or LaTeX documents all within Python. The package aims to provide a simple and intuitive interface for these tasks, making it easier for data scientists to focus on what really matters: the data.
 
-### Installation
+## Installation
 
 ```shell
 pip install ipoly
 ```
 
-### Some features
+## Some Features
 
-- Easy handling of file types as inputs
-- Creating Machine Learning models
+- Input polymorphism
+- Type checking
+- Dynamic input capturing
 - Web scraping
-- Data visualisation
+- Model creation with Tensorflow
+- Data visualization
 - Exception handling
+- Easy handling of file types
+- Sending emails and notifications
 - Generating PDF or LaTeX
-- Sending emails and notifications
 
-### Documentation
+## Documentation
 
-Further documentation can be found [here](https://ipoly.readthedocs.io/en/latest/source/ipoly.html).
+Further documentation can be found [here](<https://ipoly.readthedocs.io/en/latest/source/ipoly.html>).
 
-### Requirements
+## Requirements
 
-`ipoly` requires Python 3.10 or higher. <br/>
-List of package dependencies can be found [here](https://github.com/Danguilhen/ipoly/network/dependencies).
+ipoly requires Python 3.10 or higher.
 
-### Contributing
+## Contributing
 
-We would like to extend our thanks to the following contributors for helping to make `ipoly` better:
+We would like to extend our thanks to the following contributors for helping to make ipoly better:
 
-<p align="center" href="https://github.com/Danguilhen/ipoly/graphs/contributors">
-  <img src="https://contrib.rocks/image?repo=Danguilhen/ipoly"/>
-</p>
+<center><a href="https://github.com/Danguilhen/ipoly/graphs/contributors">
+  <img src="https://contrib.rocks/image?repo=Danguilhen/ipoly" />
+</a></center>
 
-<<<<<<< HEAD
-If you'd like to contribute to the development of ipoly, please see the [contributing guidelines](https://ipoly.readthedocs.io/en/latest/contributing.html).
-=======
-If you'd like to contribute to the development of `ipoly`, please see the [contributing guidelines](<https://ipoly.readthedocs.io/en/latest/contributing.html>).
->>>>>>> d0f27d50
+If you'd like to contribute to the development of ipoly, please see the [contributing guidelines](<https://ipoly.readthedocs.io/en/latest/contributing.html>).
 
-### License
+## License
 
-`ipoly` is licensed under the [MIT License](https://ipoly.readthedocs.io/en/latest/license.html).+ipoly is licensed under the [MIT License](https://ipoly.readthedocs.io/en/latest/license.html).